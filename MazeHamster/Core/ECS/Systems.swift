--- conflicted
+++ resolved
@@ -426,15 +426,9 @@
                 pathfindingComponent.isFollowingPath = true
                 
                 // Visualize the path
-<<<<<<< HEAD
-                if let scene = sceneEntity {
-//                    pathfindingService.visualizePath(newPath, in: scene)
-                }
-=======
 //                if let scene = sceneEntity {
 //                    pathfindingService.visualizePath(newPath, in: scene)
 //                }
->>>>>>> 703f30f7
                 
                 print("🗺️ Cat \(entityId) found new path with \(newPath.count) waypoints")
                 print("   Path preview: \(newPath.prefix(3).map { "(\(String(format: "%.1f", $0.x)),\(String(format: "%.1f", $0.z)))" })")
